--- conflicted
+++ resolved
@@ -89,11 +89,7 @@
         version: 6.1.0(rollup@4.9.6)(typescript@5.3.3)
       rollup-plugin-esbuild:
         specifier: ^6.1.0
-<<<<<<< HEAD
-        version: 6.1.1(esbuild@0.19.11)(rollup@4.9.6)
-=======
-        version: 6.1.0(esbuild@0.19.12)(rollup@4.9.5)
->>>>>>> 7ddea9d3
+        version: 6.1.1(esbuild@0.19.12)(rollup@4.9.6)
       typescript:
         specifier: ^5.3.3
         version: 5.3.3
@@ -4844,13 +4840,8 @@
       '@babel/code-frame': 7.23.5
     dev: true
 
-<<<<<<< HEAD
-  /rollup-plugin-esbuild@6.1.1(esbuild@0.19.11)(rollup@4.9.6):
+  /rollup-plugin-esbuild@6.1.1(esbuild@0.19.12)(rollup@4.9.6):
     resolution: {integrity: sha512-CehMY9FAqJD5OUaE/Mi1r5z0kNeYxItmRO2zG4Qnv2qWKF09J2lTy5GUzjJR354ZPrLkCj4fiBN41lo8PzBUhw==}
-=======
-  /rollup-plugin-esbuild@6.1.0(esbuild@0.19.12)(rollup@4.9.5):
-    resolution: {integrity: sha512-HPpXU65V8bSpW8eSYPahtUJaJHmbxJGybuf/M8B3bz/6i11YaYHlNNJIQ38gSEV0FyohQOgVxJ2YMEEZtEmwvA==}
->>>>>>> 7ddea9d3
     engines: {node: '>=14.18.0'}
     peerDependencies:
       esbuild: '>=0.18.0'
@@ -5528,17 +5519,10 @@
       terser:
         optional: true
     dependencies:
-<<<<<<< HEAD
       '@types/node': 20.11.6
-      esbuild: 0.19.11
+      esbuild: 0.19.12
       postcss: 8.4.33
       rollup: 4.9.6
-=======
-      '@types/node': 20.10.4
-      esbuild: 0.19.12
-      postcss: 8.4.32
-      rollup: 4.9.4
->>>>>>> 7ddea9d3
     optionalDependencies:
       fsevents: 2.3.3
     dev: true
